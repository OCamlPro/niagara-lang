--- conflicted
+++ resolved
@@ -302,19 +302,11 @@
   cri_desc = desc;
 }
 
-<<<<<<< HEAD
 let operation_decl 
   ?(loc = Pos.dummy) 
   ?default_dest 
   ?(context = [])
   ~source 
-=======
-let operation_decl
-  ?(loc = Pos.dummy)
-  ?default_dest
-  ?(context = [])
-  ~source
->>>>>>> d3d9a836
   ~guarded_redistrib
   label = {
   op_loc = loc;
