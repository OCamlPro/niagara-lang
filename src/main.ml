--- conflicted
+++ resolved
@@ -1,5 +1,4 @@
 
-<<<<<<< HEAD
 (** Setup logging system *)
 let setup_log style_renderer level =
   Fmt_tty.setup_std_outputs ?style_renderer ();
@@ -40,24 +39,4 @@
   exit code
 
 
-let () = main ()
-=======
-let () =
-  if Array.length Sys.argv < 2 then begin
-    Printf.eprintf "Needs a file in argument\n";
-    exit 1
-  end;
-  let file = Sys.argv.(1) in
-  let outfmt = Format.formatter_of_out_channel stdout in
-  let src_program = Frontend.ParserMain.parse_program file in
-  Frontend.FormatAst.print_program outfmt src_program;
-  Printf.printf "Parsing OK\n%!";
-  let ctx_program = Frontend.Contextualize.program src_program in
-  Frontend.FormatAst.print_program outfmt ctx_program;
-  Printf.printf "Contextualization OK\n%!";
-  let prog = Frontend.Ast_to_ir.translate_program ctx_program in
-  Frontend.FormatIr.print_program outfmt prog;
-  Printf.printf "First pass OK\n%!";
-  let _prog = Frontend.ConditionLifting.compute_threshold_equations prog in
-  Printf.printf "Events threshold OK\n%!";
->>>>>>> d3d9a836
+let () = main ()