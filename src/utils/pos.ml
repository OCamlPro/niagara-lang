--- conflicted
+++ resolved
@@ -28,18 +28,15 @@
 
 let pp : t Fmt.t = fun ppf pos ->
   match pos with
-<<<<<<< HEAD
   | Dummy -> 
     Fmt.string ppf "<no location>"
   | Loc { start_line; start_column; stop_line; stop_column } ->
     Fmt.text_loc ppf ((start_line, start_column), (stop_line, stop_column))
-=======
-  | Dummy -> ()
+  (* | Dummy -> ()
   | Loc { start_line; start_column; stop_line; stop_column } ->
     if start_line = stop_line then
       Fmt.pf ppf "line@ %d,@ characters@ %d-%d" 
         start_line start_column stop_column
     else
       Fmt.pf ppf "line@ %d,@ character@ %d@ to@ line@ %d,@ character %d" 
-        start_line start_column stop_line stop_column
->>>>>>> d3d9a836
+        start_line start_column stop_line stop_column *)