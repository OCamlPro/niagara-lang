(library
  (name utils)
  (public_name niagara-lang-lib.utils)
  (wrapped false)
<<<<<<< HEAD
  (libraries fmt sedlex logs logs.fmt)
=======
  (libraries fmt sedlex calendar)
>>>>>>> 95c8dfb5
)<|MERGE_RESOLUTION|>--- conflicted
+++ resolved
@@ -2,9 +2,5 @@
   (name utils)
   (public_name niagara-lang-lib.utils)
   (wrapped false)
-<<<<<<< HEAD
-  (libraries fmt sedlex logs logs.fmt)
-=======
-  (libraries fmt sedlex calendar)
->>>>>>> 95c8dfb5
+  (libraries fmt sedlex logs logs.fmt calendar)
 )